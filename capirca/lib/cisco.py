--- conflicted
+++ resolved
@@ -1024,17 +1024,12 @@
                 ' remark ', date=False, revision=False))
 
         # add a header comment if one exists
-<<<<<<< HEAD
         for comment in header.comment:
           for line in comment.split('\n'):
             if (self._PLATFORM == 'cisco' and filter_type == 'standard' and
                 filter_name.isdigit()):
               target.append('access-list %s remark %s' % (filter_name, line))
             else:
-=======
-          for comment in header.comment:
-            for line in comment.split('\n'):
->>>>>>> 3a6cbf5d
               target.append(' remark %s' % line)
 
         # now add the terms
